"""
 Copyright (C) 2021-2022 Intel Corporation

 Licensed under the Apache License, Version 2.0 (the "License");
 you may not use this file except in compliance with the License.
 You may obtain a copy of the License at

      http://www.apache.org/licenses/LICENSE-2.0

 Unless required by applicable law or agreed to in writing, software
 distributed under the License is distributed on an "AS IS" BASIS,
 WITHOUT WARRANTIES OR CONDITIONS OF ANY KIND, either express or implied.
 See the License for the specific language governing permissions and
 limitations under the License.
"""

import cv2
import time
from collections import deque
from argparse import ArgumentParser, SUPPRESS

from display import Display
from evaluator import Evaluator
from openvino.runtime import Core
from segmentor import Segmentor, SegmentorMstcn
from object_detection.detector import Detector
from thread_argument import ThreadWithReturnValue

import concurrent.futures


def build_argparser():
    parser = ArgumentParser(add_help=False)
    args = parser.add_argument_group('Options')
    args.add_argument('-h', '--help', action='help', default=SUPPRESS,
                    help='Show this help message and exit.')
    args.add_argument("-d", "--device", type=str, default='CPU', required=False,
                        help="Optional. Specify the target to infer on CPU or GPU.")
    args.add_argument('-tv', '--topview', required=True,
                    help='Required. Topview stream to be processed. The input must be a single image, '
                    'a folder of images, video file or camera id.')
    args.add_argument('-sv', '--sideview', required=True,
                    help='Required. SideView to be processed. The input must be a single image, '
                    'a folder of images, video file or camera id.')
    args.add_argument('-m_ta', '--m_topall', help='Required. Path to topview all class model.', required=True, type=str)
    args.add_argument('-m_tm', '--m_topmove', help='Required. Path to topview moving class model.', required=True, type=str)
    args.add_argument('-m_sa', '--m_sideall', help='Required. Path to sidetview all class model.', required=True, type=str)
    args.add_argument('-m_sm', '--m_sidemove', help='Required. Path to sidetview moving class model.', required=True, type=str)
    args.add_argument('--mode', default='multiview', help='Optional. action recognition mode: multiview or mstcn', type=str)
    args.add_argument('-m_en', '--m_encoder', help='Required. Path to encoder model.', required=True, type=str)
    args.add_argument('-m_de', '--m_decoder', help='Required. Path to decoder model.', required=True, type=str)

    return parser

def video_loop(args, cap_top, cap_side, detector, segmentor, evaluator, display, buffer1, buffer2):
    old_time = time.time()
    frame_counter = 0 # Frame index counter
    fps = 0.0
    interval_second = 1
    interval_start_frame = 0
    total_frame_processed_in_interval = 0.0
    detector_result = None
    segmentor_result = None

    executor  = concurrent.futures.ThreadPoolExecutor()
    future_detector = None
    future_segmentor = None

    while cap_top.isOpened() and cap_side.isOpened():
        ret_top, frame_top = cap_top.read()  # frame:480 x 640 x 3
        ret_side, frame_side = cap_side.read()

        frame_counter += 1
        if not ret_top or not ret_side:
            break
        else:
            # dector with new thread
            if frame_counter % 10 == 0:
                future_detector = executor.submit(detector.inference_multithread, frame_top, frame_side)

                if(args.mode == "multiview"): # mobilenet
                    future_segmentor = executor.submit(segmentor.inference_async, frame_top, frame_side, frame_counter)
                else: # mstcn
                    buffer1.append(frame_top)
                    buffer2.append(frame_side)
                    future_segmentor = executor.submit(segmentor.inference, frame_top, frame_side, frame_counter)

            if future_detector is not None and future_detector.done():
                print("detection done")
                detector_result = future_detector.result()
                future_detector = None

            if future_segmentor is not None and future_segmentor.done():
                print("segmentor done")
                segmentor_result = future_segmentor.result()
                future_segmentor = None
                if(args.mode == "multiview"):
                    top_seg_results, side_seg_results = segmentor_result[0], segmentor_result[1]
                else:
                    top_seg_results, side_seg_results = segmentor_result, segmentor_result

            current_time=time.time()
            current_frame = frame_counter
            if (current_time - old_time > interval_second):
                total_frame_processed_in_interval = current_frame - interval_start_frame
                fps = total_frame_processed_in_interval / (current_time - old_time)
                interval_start_frame = current_frame
                old_time = current_time
            print(fps)

            ''' The score evaluation module need to merge the results of the two modules and generate the scores '''
            if detector_result is not None and segmentor_result is not None:
                top_det_results, side_det_results = detector_result[0], detector_result[1]
                state, scoring, keyframe = evaluator.inference(
                        top_det_results = top_det_results,
                        side_det_results = side_det_results,
                        action_seg_results = top_seg_results,
                        frame_top = frame_top,
                        frame_side = frame_side,
                        frame_counter = frame_counter)

                display.display_result(
                        frame_top = frame_top,
                        frame_side = frame_side,
                        side_seg_results = side_seg_results,
                        top_seg_results = top_seg_results,
                        top_det_results = top_det_results,
                        side_det_results = side_det_results,
                        scoring = scoring,
                        state = state,
                        keyframe = keyframe,
                        frame_counter = frame_counter,
                        fps = fps)

        if cv2.waitKey(1) in {ord('q'), ord('Q'), 27}: # Esc
            break


def main():
    args = build_argparser().parse_args()

    buffer1 = deque(maxlen=1000)  # Array buffer
    buffer2 = deque(maxlen=1000)
    core = Core()

    ''' Object Detection Variables'''
    detector = Detector(
            core,
            args.device,
            [args.m_topall, args.m_topmove],
            [args.m_sideall, args.m_sidemove])

    '''Video Segmentation Variables'''
<<<<<<< HEAD
    if(args.mode == "multiview"):
        segmentor = Segmentor(core, args.device, args.m_encoder, args.m_encoder, args.m_decoder)
    elif(args.mode == "mstcn"):
        segmentor = SegmentorMstcn(core, args.device, args.m_encoder, args.m_decoder)
=======
    segmentor = SegmentorMstcn(core, args.device, args.m_encoder, args.m_decoder)
>>>>>>> 48ccaf94

    '''Score Evaluation Variables'''
    evaluator = Evaluator()

    '''Display Obj Detection, Action Segmentation and Score Evaluation Result'''
    display = Display()

    """
        Process the video.
    """
    cap_top = cv2.VideoCapture(args.topview)
    if not cap_top.isOpened():
        raise ValueError(f"Can't read an video or frame from {args.topview}")
    cap_side = cv2.VideoCapture(args.sideview)
    if not cap_side.isOpened():
        raise ValueError(f"Can't read an video or frame from {args.sideview}")

    video_loop(
        args, cap_top, cap_side, detector, segmentor, evaluator, display, buffer1, buffer2)

if __name__ == "__main__":
    main()<|MERGE_RESOLUTION|>--- conflicted
+++ resolved
@@ -16,6 +16,7 @@
 
 import cv2
 import time
+import concurrent.futures
 from collections import deque
 from argparse import ArgumentParser, SUPPRESS
 
@@ -26,7 +27,7 @@
 from object_detection.detector import Detector
 from thread_argument import ThreadWithReturnValue
 
-import concurrent.futures
+
 
 
 def build_argparser():
@@ -151,14 +152,10 @@
             [args.m_sideall, args.m_sidemove])
 
     '''Video Segmentation Variables'''
-<<<<<<< HEAD
     if(args.mode == "multiview"):
         segmentor = Segmentor(core, args.device, args.m_encoder, args.m_encoder, args.m_decoder)
     elif(args.mode == "mstcn"):
         segmentor = SegmentorMstcn(core, args.device, args.m_encoder, args.m_decoder)
-=======
-    segmentor = SegmentorMstcn(core, args.device, args.m_encoder, args.m_decoder)
->>>>>>> 48ccaf94
 
     '''Score Evaluation Variables'''
     evaluator = Evaluator()
