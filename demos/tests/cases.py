--- conflicted
+++ resolved
@@ -113,20 +113,15 @@
         TestCase(options={'-m': ModelArg('human-pose-estimation-0001')}),
     )),
 
-<<<<<<< HEAD
-    NativeDemo(subdirectory='imagenet_classification_demo', test_cases=combine_cases(
+    NativeDemo(subdirectory='imagenet_classification_demo', device_keys=['-d'], test_cases=combine_cases(
         TestCase(options={'-no_show': None,
             '-i': ImageDirectoryArg('imagenet-classification')}),
-        device_cases('-d'),
         TestCase(options={'-m': ModelArg('alexnet')}),
     )),
 
-    NativeDemo(subdirectory='interactive_face_detection_demo', test_cases=combine_cases(
-=======
     NativeDemo(subdirectory='interactive_face_detection_demo',
             device_keys=['-d', '-d_ag', '-d_em', '-d_lm', '-d_hp'],
             test_cases=combine_cases(
->>>>>>> 41c22358
         TestCase(options={'-no_show': None,
             '-i': ImagePatternArg('face-detection-adas')}),
         TestCase(options={'-m': ModelArg('face-detection-adas-0001')}),
