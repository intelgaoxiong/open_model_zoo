# Copyright (c) 2019 Intel Corporation
#
# Licensed under the Apache License, Version 2.0 (the "License");
# you may not use this file except in compliance with the License.
# You may obtain a copy of the License at
#
#      http://www.apache.org/licenses/LICENSE-2.0
#
# Unless required by applicable law or agreed to in writing, software
# distributed under the License is distributed on an "AS IS" BASIS,
# WITHOUT WARRANTIES OR CONDITIONS OF ANY KIND, either express or implied.
# See the License for the specific language governing permissions and
# limitations under the License.

import itertools
import sys

from args import *
from data_sequences import DATA_SEQUENCES

MONITORS = {'-u': 'cdm'}
TestCase = collections.namedtuple('TestCase', ['options'])

class Demo:

    def device_args(self, device_list):
        if len(self.device_keys) == 0:
            return {'CPU': []}
        return {device: [arg for key in self.device_keys for arg in [key, device]] for device in device_list}

class NativeDemo(Demo):
    def __init__(self, subdirectory, device_keys, test_cases):
        self.subdirectory = subdirectory

        self.device_keys = device_keys

        self.test_cases = test_cases

        self._name = subdirectory.replace('/', '_')

    @property
    def full_name(self):
        return self._name

    def models_lst_path(self, source_dir):
        return source_dir / self.subdirectory / 'models.lst'

    def fixed_args(self, source_dir, build_dir):
        return [str(build_dir / self._name)]

class PythonDemo(Demo):
    def __init__(self, subdirectory, device_keys, test_cases):
        self.subdirectory = 'python_demos/' + subdirectory

        self.device_keys = device_keys

        self.test_cases = test_cases

        self._name = subdirectory.replace('/', '_')

    @property
    def full_name(self):
        return 'py/' + self._name

    def models_lst_path(self, source_dir):
        return source_dir / self.subdirectory / 'models.lst'

    def fixed_args(self, source_dir, build_dir):
        cpu_extension_path = build_dir / 'lib/libcpu_extension.so'

        return [sys.executable, str(source_dir / 'python_demos' / self._name / (self._name + '.py')),
            *(['-l', str(cpu_extension_path)] if cpu_extension_path.exists() else [])]

def join_cases(*args):
    options = {}
    for case in args: options.update(case.options)
    return TestCase(options=options)

def combine_cases(*args):
    return [join_cases(*combination)
        for combination in itertools.product(*[[arg] if isinstance(arg, TestCase) else arg for arg in args])]

def single_option_cases(key, *args):
    return [TestCase(options={} if arg is None else {key: arg}) for arg in args]


NATIVE_DEMOS = [
    NativeDemo(subdirectory='crossroad_camera_demo',
            device_keys=['-d', '-d_pa', '-d_reid'],
            test_cases=combine_cases(
        TestCase(options={'-no_show': None,
            **MONITORS,
            '-i': DataPatternArg('person-vehicle-bike-detection-crossroad')}),
        TestCase(options={'-m': ModelArg('person-vehicle-bike-detection-crossroad-0078')}),
        single_option_cases('-m_pa', None, ModelArg('person-attributes-recognition-crossroad-0230')),
        single_option_cases('-m_reid',
            None,
            ModelArg('person-reidentification-retail-0277'),
            ModelArg('person-reidentification-retail-0286'),
            ModelArg('person-reidentification-retail-0287'),
            ModelArg('person-reidentification-retail-0288')),
    )),

    NativeDemo(subdirectory='gaze_estimation_demo',
            device_keys=['-d', '-d_fd', '-d_hp', '-d_lm'],
            test_cases=combine_cases(
        TestCase(options={'-no_show': None,
            **MONITORS,
            '-i': DataPatternArg('gaze-estimation-adas')}),
        TestCase(options={
            '-m': ModelArg('gaze-estimation-adas-0002'),
            '-m_fd': ModelArg('face-detection-adas-0001'),
            '-m_hp': ModelArg('head-pose-estimation-adas-0001'),
            '-m_lm': ModelArg('facial-landmarks-35-adas-0002'),
            '-m_es': ModelArg('open-closed-eye-0001'),
        }),
    )),

    NativeDemo(subdirectory='human_pose_estimation_demo', device_keys=['-d'], test_cases=combine_cases(
        TestCase(options={'-no_show': None,
            **MONITORS,
            '-i': DataPatternArg('human-pose-estimation')}),
        TestCase(options={'-m': ModelArg('human-pose-estimation-0001')}),
    )),

    NativeDemo(subdirectory='classification_demo',
            device_keys=['-d'],
            test_cases=combine_cases(
        TestCase(options={
            '-no_show': None,
            '-time': '5',
            '-i': DataDirectoryOrigFileNamesArg('classification'),
            '-labels': DemoFileArg('imagenet_2012_classes.txt'),
            '-gt': TestDataArg("ILSVRC2012_img_val/ILSVRC2012_val.txt"),
            '-b': '8'}),
        single_option_cases('-m',
            ModelArg('alexnet'),
            ModelArg('densenet-121-tf'),
            ModelArg('densenet-169'),
            ModelArg('mobilenet-v2-pytorch'),
            ModelArg('resnet-50-caffe2')),
    )),

    NativeDemo(subdirectory='interactive_face_detection_demo',
            device_keys=['-d', '-d_ag', '-d_em', '-d_lm', '-d_hp'],
            test_cases=combine_cases(
        TestCase(options={'-no_show': None,
            **MONITORS,
            '-i': DataPatternArg('375x500')}),
        TestCase(options={'-m': ModelArg('face-detection-adas-0001')}),
        [
            TestCase(options={}),
            TestCase(options={'-m_ag': ModelArg('age-gender-recognition-retail-0013')}),
            TestCase(options={'-m_em': ModelArg('emotions-recognition-retail-0003')}),
            TestCase(options={'-m_lm': ModelArg('facial-landmarks-35-adas-0002')}),
            TestCase(options={'-m_hp': ModelArg('head-pose-estimation-adas-0001')}),
            TestCase(options={
                '-m_ag': ModelArg('age-gender-recognition-retail-0013'),
                '-m_em': ModelArg('emotions-recognition-retail-0003'),
                '-m_hp': ModelArg('head-pose-estimation-adas-0001'),
                '-m_lm': ModelArg('facial-landmarks-35-adas-0002'),
            })
        ],
    )),

    NativeDemo(subdirectory='mask_rcnn_demo', device_keys=['-d'], test_cases=combine_cases(
        TestCase(options={'-i': DataDirectoryArg('semantic-segmentation-adas')}),
        single_option_cases('-m',
            ModelArg('mask_rcnn_inception_resnet_v2_atrous_coco'),
            ModelArg('mask_rcnn_inception_v2_coco'),
            ModelArg('mask_rcnn_resnet101_atrous_coco'),
            ModelArg('mask_rcnn_resnet50_atrous_coco'))
    )),

    NativeDemo(subdirectory='multi_channel/face_detection_demo',
            device_keys=['-d'],
            test_cases=combine_cases(
        TestCase(options={'-no_show': None,
            **MONITORS,
            '-i': DATA_SEQUENCES['face-detection-adas']}),
        single_option_cases('-m',
            ModelArg('face-detection-adas-0001'),
            ModelArg('face-detection-retail-0004'),
            ModelArg('face-detection-retail-0005'),
            ModelArg('face-detection-retail-0044')),
    )),

    NativeDemo(subdirectory='multi_channel/human_pose_estimation_demo', device_keys=['-d'],
            test_cases=combine_cases(
        TestCase(options={'-no_show': None,
            **MONITORS,
            '-i': DATA_SEQUENCES['human-pose-estimation'],
            '-m': ModelArg('human-pose-estimation-0001')}),
    )),

    NativeDemo(subdirectory='object_detection_demo', device_keys=[], test_cases=combine_cases(
        TestCase(options={'--no_show': None,
            **MONITORS,
            '-i': DataPatternArg('object-detection-demo')}),
        [
            *combine_cases(
                TestCase(options={'-at': 'ssd'}),
                single_option_cases('-m',
                    ModelArg('face-detection-adas-0001'),
                    ModelArg('face-detection-retail-0004'),
                    ModelArg('face-detection-retail-0005'),
                    ModelArg('face-detection-retail-0044'),
                    ModelArg('pedestrian-and-vehicle-detector-adas-0001'),
                    ModelArg('pedestrian-detection-adas-0002'),
                    ModelArg('pelee-coco'),
                    ModelArg('person-detection-0200'),
                    ModelArg('person-detection-0201'),
                    ModelArg('person-detection-0202'),
                    ModelArg('person-detection-retail-0013'),
                    ModelArg('vehicle-detection-adas-0002'),
                    ModelArg('vehicle-license-plate-detection-barrier-0106'),
                    ModelArg('vehicle-license-plate-detection-barrier-0123'))),
            *combine_cases(
                TestCase(options={'-at': 'yolo'}),
                single_option_cases('-m',
                    ModelArg('yolo-v3-tf'),
                    ModelArg('yolo-v3-tiny-tf'))),
        ],
        )
    ),

    NativeDemo('pedestrian_tracker_demo', device_keys=['-d_det', '-d_reid'], test_cases=combine_cases(
        TestCase(options={'-no_show': None,
            **MONITORS,
            '-i': DataPatternArg('person-detection-retail')}),
        [
            TestCase(options={'-m_det': ModelArg('person-detection-retail-0002')}),
            TestCase(options={'-m_det': ModelArg('person-detection-retail-0013')}),
        ],
        single_option_cases('-m_reid',
            ModelArg('person-reidentification-retail-0277'),
            ModelArg('person-reidentification-retail-0286'),
            ModelArg('person-reidentification-retail-0287'),
            ModelArg('person-reidentification-retail-0288')),
    )),

    NativeDemo(subdirectory='security_barrier_camera_demo',
            device_keys=['-d', '-d_lpr', '-d_va'],
            test_cases=combine_cases(
        TestCase(options={'-no_show': None,
            **MONITORS,
            '-i': DataDirectoryArg('vehicle-license-plate-detection-barrier')}),
        TestCase(options={'-m': ModelArg('vehicle-license-plate-detection-barrier-0106')}),
        single_option_cases('-m_lpr',
            None,
            ModelArg('license-plate-recognition-barrier-0001'),
            ModelArg('license-plate-recognition-barrier-0007')),
        single_option_cases('-m_va', None, ModelArg('vehicle-attributes-recognition-barrier-0039')),
    )),

    NativeDemo(subdirectory='segmentation_demo', device_keys=['-d'], test_cases=combine_cases(
        TestCase(options={'-no_show': None, **MONITORS}),
        [
            TestCase(options={
                '-m': ModelArg('road-segmentation-adas-0001'),
                '-i': DataPatternArg('road-segmentation-adas'),
            }),
            *combine_cases(
                TestCase(options={'-i': DataPatternArg('semantic-segmentation-adas')}),
                single_option_cases('-m',
                    ModelArg('semantic-segmentation-adas-0001'),
                    ModelArg('deeplabv3'))),
        ],
    )),

    NativeDemo(subdirectory='segmentation_demo_async', device_keys=['-d'], test_cases=combine_cases(
        TestCase(options={'-no_show': None, **MONITORS}),
        [
            TestCase(options={
                '-m': ModelArg('road-segmentation-adas-0001'),
                '-i': DataPatternArg('road-segmentation-adas'),
            }),
            *combine_cases(
                TestCase(options={'-i': DataPatternArg('semantic-segmentation-adas')}),
                single_option_cases('-m',
                    ModelArg('semantic-segmentation-adas-0001'),
                    ModelArg('deeplabv3'))),
        ],
    )),

    NativeDemo(subdirectory='smart_classroom_demo',
            device_keys=['-d_act', '-d_fd', '-d_lm', '-d_reid'],
            test_cases=combine_cases(
        TestCase(options={'-no_show': None,
            **MONITORS,
            '-i': DataPatternArg('smart-classroom-demo'),
            '-m_fd': ModelArg('face-detection-adas-0001')}),
        [
            *combine_cases(
                [
                    TestCase(options={'-m_act': ModelArg('person-detection-action-recognition-0005')}),
                    TestCase(options={'-m_act': ModelArg('person-detection-action-recognition-0006'),
                        '-student_ac': 'sitting,writing,raising_hand,standing,turned_around,lie_on_the_desk'}),
                    # person-detection-action-recognition-teacher-0002 is supposed to be provided with -teacher_id, but
                    # this would require providing a gallery file with -fg key. Unless -teacher_id is provided
                    # -teacher_ac is ignored thus run the test just with default actions pretending it's about students
                    TestCase(options={'-m_act': ModelArg('person-detection-action-recognition-teacher-0002')}),
                ],
                [
                    TestCase(options={}),
                    TestCase(options={
                        '-m_lm': ModelArg('landmarks-regression-retail-0009'),
                        '-m_reid': ModelArg('face-recognition-mobilefacenet-arcface'),
                    }),
                ],
            ),
            TestCase(options={'-m_act': ModelArg('person-detection-raisinghand-recognition-0001'), '-a_top': '5'}),
        ],
    )),

    NativeDemo(subdirectory='super_resolution_demo', device_keys=['-d'], test_cases=combine_cases(
        TestCase(options={'-i': DataDirectoryArg('single-image-super-resolution')}),
        TestCase(options={
            '-m': ModelArg('single-image-super-resolution-1033'),
        }),
    )),

    NativeDemo(subdirectory='text_detection_demo', device_keys=['-d_td', '-d_tr'], test_cases=combine_cases(
        TestCase(options={'-no_show': None,
            **MONITORS,
            '-i': DataPatternArg('text-detection')}),
        single_option_cases('-m_td', ModelArg('text-detection-0003'), ModelArg('text-detection-0004')),
        single_option_cases('-m_tr', None, ModelArg('text-recognition-0012')),
    )),
]

PYTHON_DEMOS = [
    PythonDemo(subdirectory='3d_segmentation_demo', device_keys=['-d'], test_cases=combine_cases(
        TestCase(options={'-m': ModelArg('brain-tumor-segmentation-0001'),
                          '-o': '.'}),
        single_option_cases('-i', *DATA_SEQUENCES['brain-tumor-nifti']),
    )),

    PythonDemo(subdirectory='action_recognition', device_keys=['-d'], test_cases=combine_cases(
        TestCase(options={'--no_show': None, **MONITORS, '-i': DataPatternArg('action-recognition')}),
        [
            TestCase(options={
                '-m_en': ModelArg('action-recognition-0001-encoder'),
                '-m_de': ModelArg('action-recognition-0001-decoder'),
            }),
            TestCase(options={
                '-m_en': ModelArg('driver-action-recognition-adas-0002-encoder'),
                '-m_de': ModelArg('driver-action-recognition-adas-0002-decoder'),
            }),
        ],
    )),

    PythonDemo(subdirectory='bert_question_answering_demo', device_keys=['-d'], test_cases=combine_cases(
        TestCase(options={'-i': 'https://en.wikipedia.org/wiki/OpenVINO',
                          '--questions': ['What frameworks does OpenVINO support?', 'Who are developers?']}),
        [
            TestCase(options={
                '-m': ModelArg('bert-small-uncased-whole-word-masking-squad-0001'),
                '--input_names': 'input_ids,attention_mask,token_type_ids',
                '--output_names': 'output_s,output_e',
                '--vocab': str(OMZ_DIR / 'models/intel/bert-small-uncased-whole-word-masking-squad-0001/vocab.txt'),
            }),
            TestCase(options={
                '-m': ModelArg('bert-small-uncased-whole-word-masking-squad-0002'),
                '--input_names': 'input_ids,attention_mask,token_type_ids,position_ids',
                '--output_names': 'output_s,output_e',
                '--vocab': str(OMZ_DIR / 'models/intel/bert-small-uncased-whole-word-masking-squad-0002/vocab.txt'),
            }),
        ]
    )),

    PythonDemo(subdirectory='bert_question_answering_embedding_demo', device_keys=['-d'], test_cases=combine_cases(
        TestCase(options={'-i': 'https://en.wikipedia.org/wiki/OpenVINO',
                          '--questions': ['What frameworks does OpenVINO support?', 'Who are developers?']}),
        [
            TestCase(options={
                '-m_emb': ModelArg('bert-large-uncased-whole-word-masking-squad-emb-0001'),
                '--input_names_emb': 'input_ids,attention_mask,token_type_ids,position_ids',
                '--vocab': str(OMZ_DIR / 'models/intel/bert-large-uncased-whole-word-masking-squad-emb-0001/vocab.txt'),
                '-m_qa': ModelArg('bert-small-uncased-whole-word-masking-squad-0001'),
                '--input_names_qa': 'input_ids,attention_mask,token_type_ids',
                '--output_names_qa': 'output_s,output_e',
            }),
            TestCase(options={
                '-m_emb': ModelArg('bert-large-uncased-whole-word-masking-squad-emb-0001'),
                '--input_names_emb': 'input_ids,attention_mask,token_type_ids,position_ids',
                '--vocab': str(OMZ_DIR / 'models/intel/bert-large-uncased-whole-word-masking-squad-emb-0001/vocab.txt'),
            }),
        ]
    )),

    PythonDemo(subdirectory='colorization_demo', device_keys=['-d'], test_cases=combine_cases(
       TestCase(options={
           '--no_show': None,
           **MONITORS,
           '-i': DataPatternArg('classification'),
           '-m': ModelArg('colorization-v2'),
       })
    )),

    PythonDemo(subdirectory='gesture_recognition_demo', device_keys=['-d'], test_cases=combine_cases(
        TestCase(options={'--no_show': None,
                          '-i': TestDataArg('msasl/global_crops/_nz_sivss20/clip_0017/img_%05d.jpg'),
                          '-m_d': ModelArg('person-detection-asl-0001')}),
        [
            TestCase(options={'-m_a': ModelArg('asl-recognition-0004'), '-c': DemoFileArg('msasl100-classes.json')}),
            TestCase(options={'-m_a': ModelArg('common-sign-language-0001'),
                              '-c': DemoFileArg('jester27-classes.json')}),
        ],
    )),

    PythonDemo(subdirectory='human_pose_estimation_3d_demo', device_keys=['-d'], test_cases=combine_cases(
        TestCase(options={'--no_show': None,
                          **MONITORS,
                          '-i': DataPatternArg('human-pose-estimation')}),
        TestCase(options={'-m': ModelArg('human-pose-estimation-3d-0001')}),
    )),

    PythonDemo(subdirectory='image_inpainting_demo', device_keys=['-d'], test_cases=combine_cases(
        TestCase(options={'--no_show': None,
                          '-i': image_net_arg('00048311'),
                          '-m': ModelArg('gmcnn-places2-tf'),
                          '-ar': None})
    )),

    PythonDemo(subdirectory='image_retrieval_demo', device_keys=['-d'], test_cases=combine_cases(
        TestCase(options={'--no_show':None,
                          **MONITORS,
                          '-m': ModelArg('image-retrieval-0001')}),
        single_option_cases('-i', *DATA_SEQUENCES['image-retrieval-video']),
        single_option_cases('-g', image_retrieval_arg('gallery.txt')),
    )),

    PythonDemo(subdirectory='instance_segmentation_demo', device_keys=[], test_cases=combine_cases(
        TestCase(options={'--no_show': None,
            **MONITORS,
            '-i': DataPatternArg('instance-segmentation'),
            '--delay': '1',
            '-d': 'CPU',  # GPU is not supported
            '--labels': DemoFileArg('coco_labels.txt')}),
        single_option_cases('-m',
            ModelArg('instance-segmentation-security-0010'),
            ModelArg('instance-segmentation-security-0050'),
            ModelArg('instance-segmentation-security-0083'),
            ModelArg('instance-segmentation-security-1025')),
    )),

    PythonDemo(subdirectory='machine_translation_demo', device_keys=[], test_cases=combine_cases(
       [
           TestCase(options={
               '-m': ModelArg('machine-translation-nar-en-ru-0001'),
               '--tokenizer-src': str(OMZ_DIR / 'models/intel/machine-translation-nar-en-ru-0001/tokenizer_src'),
               '--tokenizer-tgt': str(OMZ_DIR / 'models/intel/machine-translation-nar-en-ru-0001/tokenizer_tgt'),
               '--output-name': 'pred',
               '-i': [
                   'The quick brown fox jumps over the lazy dog.',
                   'The five boxing wizards jump quickly.',
                   'Jackdaws love my big sphinx of quartz.'
               ],
           }),
           TestCase(options={
               '-m': ModelArg('machine-translation-nar-ru-en-0001'),
               '--tokenizer-src': str(OMZ_DIR / 'models/intel/machine-translation-nar-ru-en-0001/tokenizer_src'),
               '--tokenizer-tgt': str(OMZ_DIR / 'models/intel/machine-translation-nar-ru-en-0001/tokenizer_tgt'),
               '--output-name': 'pred',
               '-i': [
                   'В чащах юга жил бы цитрус? Да, но фальшивый экземпляр!',
                   'Широкая электрификация южных губерний даст мощный толчок подъёму сельского хозяйства.',
                   'Съешь же ещё этих мягких французских булок да выпей чаю.'
               ],
           }),
       ]
    )),

    PythonDemo(subdirectory='monodepth_demo', device_keys=['-d'], test_cases=combine_cases(
        TestCase(options={'-i': image_net_arg('00000002'),
                          '-m': ModelArg('midasnet')})
    )),

    PythonDemo(subdirectory='multi_camera_multi_target_tracking', device_keys=['-d'], test_cases=combine_cases(
        TestCase(options={'--no_show': None,
            **MONITORS,
            '-i': [DataPatternArg('multi-camera-multi-target-tracking'),
                DataPatternArg('multi-camera-multi-target-tracking/repeated')],
            '-m': ModelArg('person-detection-retail-0013')}),
        single_option_cases('--m_reid',
            ModelArg('person-reidentification-retail-0277'),
            ModelArg('person-reidentification-retail-0286'),
            ModelArg('person-reidentification-retail-0287'),
            ModelArg('person-reidentification-retail-0288')),
    )),

<<<<<<< HEAD
    PythonDemo(subdirectory='object_detection_demo', device_keys=['-d'], test_cases=combine_cases(
        TestCase(options={'--no_show': None, **MONITORS, '-i': DataPatternArg('object-detection-demo-ssd-async')}),
        [
            *combine_cases(
                TestCase(options={'--architecture_type': 'ssd'}),
                single_option_cases('-m',
                    ModelArg('face-detection-0200'),
                    ModelArg('face-detection-0202'),
                    ModelArg('face-detection-0204'),
                    ModelArg('face-detection-adas-0001'),
                    ModelArg('face-detection-retail-0004'),
                    ModelArg('face-detection-retail-0005'),
                    ModelArg('face-detection-retail-0044'),
                    ModelArg('pedestrian-and-vehicle-detector-adas-0001'),
                    ModelArg('pedestrian-detection-adas-0002'),
                    ModelArg('person-detection-0200'),
                    ModelArg('person-detection-0201'),
                    ModelArg('person-detection-0202'),
                    ModelArg('person-detection-retail-0013'),
                    ModelArg('pelee-coco'),
                    ModelArg('retinanet-tf'),
                    ModelArg('ssd-resnet34-1200-onnx'),
                    ModelArg('vehicle-detection-adas-0002'),
                    ModelArg('vehicle-license-plate-detection-barrier-0106')),
            ),
            *combine_cases(
                TestCase(options={'--architecture_type': 'yolo'}),
                single_option_cases('-m',
                    ModelArg('mobilefacedet-v1-mxnet'),
                    ModelArg('yolo-v1-tiny-tf'),
                    ModelArg('yolo-v2-tiny-tf'),
                    ModelArg('yolo-v2-tiny-vehicle-detection-0001'),
                    ModelArg('yolo-v2-tf'),
                    ModelArg('yolo-v3-tf')),
            ),
            *combine_cases(
                TestCase(options={'--architecture_type': 'centernet'}),
                single_option_cases('-m',
                    ModelArg('ctdet_coco_dlav0_384'),
                    ModelArg('ctdet_coco_dlav0_512')),
            ),
            *combine_cases(
                TestCase(options={'--architecture_type': 'faceboxes',
                                  '-m': ModelArg('faceboxes-pytorch')})
            ),
            *combine_cases(
                TestCase(options={'--architecture_type': 'retina'}),
                single_option_cases('-m',
                    ModelArg('retinaface-anti-cov'),
                    ModelArg('retinaface-resnet50'))
            ),
        ],
=======
    PythonDemo(subdirectory='object_detection_demo_ssd_async', device_keys=['-d'], test_cases=combine_cases(
        TestCase(options={'--no_show': None,
            **MONITORS,
            '-i': DataPatternArg('object-detection-demo')}),
        single_option_cases('-m',
            ModelArg('face-detection-adas-0001'),
            ModelArg('face-detection-retail-0004'),
            ModelArg('face-detection-retail-0005'),
            ModelArg('face-detection-retail-0044'),
            ModelArg('pedestrian-and-vehicle-detector-adas-0001'),
            ModelArg('pedestrian-detection-adas-0002'),
            ModelArg('person-detection-retail-0013'),
            ModelArg('vehicle-detection-adas-0002'),
            ModelArg('vehicle-license-plate-detection-barrier-0106'),
            ModelArg('ssd-resnet34-1200-onnx')),
    )),

    PythonDemo(subdirectory='object_detection_demo_yolov3_async', device_keys=['-d'], test_cases=combine_cases(
        TestCase(options={'--no_show': None,
            **MONITORS,
            '-i': DataPatternArg('object-detection-demo')}),
        single_option_cases('-m',
            ModelArg('yolo-v1-tiny-tf'),
            ModelArg('yolo-v2-tiny-tf'),
            ModelArg('yolo-v2-tf'),
            ModelArg('yolo-v3-tf'),
            ModelArg('mobilefacedet-v1-mxnet')),
>>>>>>> 7486d694
    )),

    PythonDemo(subdirectory='segmentation_demo', device_keys=['-d'], test_cases=combine_cases(
        [
            TestCase(options={
                '-m': ModelArg('road-segmentation-adas-0001'),
                '-i': DATA_SEQUENCES['road-segmentation-adas'],
            }),
            *combine_cases(
                TestCase(options={'-i': DATA_SEQUENCES['semantic-segmentation-adas']}),
                single_option_cases('-m',
                    ModelArg('semantic-segmentation-adas-0001'),
                    ModelArg('deeplabv3'))),
        ],
    )),

    PythonDemo(subdirectory='single_human_pose_estimation_demo', device_keys=['-d'], test_cases=combine_cases(
        TestCase(options={'--no_show': None, **MONITORS,
                           '-i': DataPatternArg('human-pose-estimation'),
                           '--person_label': '1'}),
        [
            *combine_cases(
                TestCase(options={'-m_hpe': ModelArg('single-human-pose-estimation-0001')}),
                single_option_cases('-m_od',
                    ModelArg('mobilenet-ssd'),
                    ModelArg('person-detection-retail-0013'),
                    ModelArg('ssd_mobilenet_v1_coco'))),
        ]
    )),

    PythonDemo(subdirectory='text_spotting_demo', device_keys=['-d'], test_cases=combine_cases(
        TestCase(options={'--no_show': None, '--delay': '1', **MONITORS,
                          '-i': DataPatternArg('text-detection')}),
        [
            TestCase(options={
                '-m_m': ModelArg('text-spotting-0003-detector'),
                '-m_te': ModelArg('text-spotting-0003-recognizer-encoder'),
                '-m_td': ModelArg('text-spotting-0003-recognizer-decoder'),
                '--no_track': None
            }),
        ]
    )),
]

DEMOS = NATIVE_DEMOS + PYTHON_DEMOS<|MERGE_RESOLUTION|>--- conflicted
+++ resolved
@@ -490,7 +490,6 @@
             ModelArg('person-reidentification-retail-0288')),
     )),
 
-<<<<<<< HEAD
     PythonDemo(subdirectory='object_detection_demo', device_keys=['-d'], test_cases=combine_cases(
         TestCase(options={'--no_show': None, **MONITORS, '-i': DataPatternArg('object-detection-demo-ssd-async')}),
         [
@@ -543,35 +542,6 @@
                     ModelArg('retinaface-resnet50'))
             ),
         ],
-=======
-    PythonDemo(subdirectory='object_detection_demo_ssd_async', device_keys=['-d'], test_cases=combine_cases(
-        TestCase(options={'--no_show': None,
-            **MONITORS,
-            '-i': DataPatternArg('object-detection-demo')}),
-        single_option_cases('-m',
-            ModelArg('face-detection-adas-0001'),
-            ModelArg('face-detection-retail-0004'),
-            ModelArg('face-detection-retail-0005'),
-            ModelArg('face-detection-retail-0044'),
-            ModelArg('pedestrian-and-vehicle-detector-adas-0001'),
-            ModelArg('pedestrian-detection-adas-0002'),
-            ModelArg('person-detection-retail-0013'),
-            ModelArg('vehicle-detection-adas-0002'),
-            ModelArg('vehicle-license-plate-detection-barrier-0106'),
-            ModelArg('ssd-resnet34-1200-onnx')),
-    )),
-
-    PythonDemo(subdirectory='object_detection_demo_yolov3_async', device_keys=['-d'], test_cases=combine_cases(
-        TestCase(options={'--no_show': None,
-            **MONITORS,
-            '-i': DataPatternArg('object-detection-demo')}),
-        single_option_cases('-m',
-            ModelArg('yolo-v1-tiny-tf'),
-            ModelArg('yolo-v2-tiny-tf'),
-            ModelArg('yolo-v2-tf'),
-            ModelArg('yolo-v3-tf'),
-            ModelArg('mobilefacedet-v1-mxnet')),
->>>>>>> 7486d694
     )),
 
     PythonDemo(subdirectory='segmentation_demo', device_keys=['-d'], test_cases=combine_cases(
