--- conflicted
+++ resolved
@@ -29,20 +29,11 @@
 The command yields the following usage message:
 ```
 usage: object_detection_demo_yolov3_async.py [-h] -m MODEL -i INPUT
-<<<<<<< HEAD
-                                       [-l CPU_EXTENSION] [-d DEVICE]
-                                       [--labels LABELS] [-t PROB_THRESHOLD]
-                                       [-iout IOU_THRESHOLD] [-r]
-                                       [-nireq]
-=======
                                              [-l CPU_EXTENSION] [-d DEVICE]
-                                             [--labels LABELS]
-                                             [-t PROB_THRESHOLD]
-                                             [-iout IOU_THRESHOLD]
-                                             [-ni NUMBER_ITER] [-pc] [-r]
-                                             [--no_show]
+                                             [--labels LABELS] [-t PROB_THRESHOLD]
+                                             [-iout IOU_THRESHOLD] [-r]
+                                             [-nireq]
                                              [-u UTILIZATION_MONITORS]
->>>>>>> a7c91438
 
 Options:
   -h, --help            Show this help message and exit.
@@ -69,7 +60,6 @@
                         overlapping detections filtering
   -r, --raw_output_message
                         Optional. Output inference results raw values showing
-<<<<<<< HEAD
   -nireq NUM_INFER_REQUESTS, --num_infer_requests NUM_INFER_REQUESTS
                         Optional. Number of infer requests
   -nstreams NUM_STREAMS, --num_streams NUM_STREAMS
@@ -84,11 +74,8 @@
   -loop_input, --loop_input
                         Optional. Iterate over input infinitely
   -no_show, --no_show   Optional. Don't show output
-=======
-  --no_show             Optional. Don't show output
   -u UTILIZATION_MONITORS, --utilization_monitors UTILIZATION_MONITORS
                         Optional. List of monitors to show initially.
->>>>>>> a7c91438
 ```
 
 Running the application with the empty list of options yields the usage message given above and an error message.
