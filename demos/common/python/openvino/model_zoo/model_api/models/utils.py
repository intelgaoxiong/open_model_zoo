--- conflicted
+++ resolved
@@ -208,12 +208,6 @@
     return keep
 
 
-<<<<<<< HEAD
-def softmax(logits, axis=None):
-    exp = np.exp(logits - np.max(logits))
-    return exp / np.sum(exp, axis=axis)
-=======
 def softmax(logits, axis=None, keepdims=False):
     exp = np.exp(logits - np.max(logits))
-    return exp / np.sum(exp, axis=axis, keepdims=keepdims)
->>>>>>> 5b682836
+    return exp / np.sum(exp, axis=axis, keepdims=keepdims)