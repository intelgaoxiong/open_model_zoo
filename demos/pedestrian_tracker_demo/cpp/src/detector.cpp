// Copyright (C) 2018-2019 Intel Corporation
// SPDX-License-Identifier: Apache-2.0
//

#include "detector.hpp"

#include <algorithm>
#include <string>
#include <map>
#include <opencv2/core/core.hpp>
#include <inference_engine.hpp>

#include <ngraph/ngraph.hpp>

using namespace InferenceEngine;

#define SSD_EMPTY_DETECTIONS_INDICATOR -1.0

namespace {
cv::Rect TruncateToValidRect(const cv::Rect& rect,
                             const cv::Size& size) {
    auto tl = rect.tl(), br = rect.br();
    tl.x = std::max(0, std::min(size.width - 1, tl.x));
    tl.y = std::max(0, std::min(size.height - 1, tl.y));
    br.x = std::max(0, std::min(size.width, br.x));
    br.y = std::max(0, std::min(size.height, br.y));
    int w = std::max(0, br.x - tl.x);
    int h = std::max(0, br.y - tl.y);
    return cv::Rect(tl.x, tl.y, w, h);
}

cv::Rect IncreaseRect(const cv::Rect& r, float coeff_x,
                      float coeff_y)  {
    cv::Point2f tl = r.tl();
    cv::Point2f br = r.br();
    cv::Point2f c = (tl * 0.5f) + (br * 0.5f);
    cv::Point2f diff = c - tl;
    cv::Point2f new_diff{diff.x * coeff_x, diff.y * coeff_y};
    cv::Point2f new_tl = c - new_diff;
    cv::Point2f new_br = c + new_diff;

    cv::Point new_tl_int {static_cast<int>(std::floor(new_tl.x)), static_cast<int>(std::floor(new_tl.y))};
    cv::Point new_br_int {static_cast<int>(std::ceil(new_br.x)), static_cast<int>(std::ceil(new_br.y))};

    return cv::Rect(new_tl_int, new_br_int);
}
}  // namespace

void ObjectDetector::submitRequest() {
    if (request == nullptr) return;
    if (!enqueued_frames_) return;
    enqueued_frames_ = 0;
    results_fetched_ = false;
    results_.clear();

    if (config_.is_async) {
        request->StartAsync();
    } else {
        request->Infer();
    }
}

const TrackedObjects& ObjectDetector::getResults() const {
    return results_;
}

void ObjectDetector::enqueue(const cv::Mat &frame) {
    if (!request) {
        request = std::make_shared<InferenceEngine::InferRequest>(net_.CreateInferRequest());
    }

    width_ = static_cast<float>(frame.cols);
    height_ = static_cast<float>(frame.rows);

    Blob::Ptr inputBlob = request->GetBlob(input_name_);

    matU8ToBlob<uint8_t>(frame, inputBlob);

    if (!im_info_name_.empty()) {
        LockedMemory<void> imInfoMapped = as<MemoryBlob>(request->GetBlob(im_info_name_))->wmap();
        float* buffer = imInfoMapped.as<float*>();
        buffer[0] = static_cast<float>(inputBlob->getTensorDesc().getDims()[2]);
        buffer[1] = static_cast<float>(inputBlob->getTensorDesc().getDims()[3]);
        buffer[2] = buffer[4] = static_cast<float>(inputBlob->getTensorDesc().getDims()[3]) / width_;
        buffer[3] = buffer[5] = static_cast<float>(inputBlob->getTensorDesc().getDims()[2]) / height_;
    }

    enqueued_frames_ = 1;
}

void ObjectDetector::submitFrame(const cv::Mat &frame, int frame_idx) {
    frame_idx_ = frame_idx;
    enqueue(frame);
    submitRequest();
}

ObjectDetector::ObjectDetector(
    const DetectorConfig& config,
    const InferenceEngine::Core & ie,
    const std::string & deviceName) :
    config_(config),
    ie_(ie),
    deviceName_(deviceName) {
    auto cnnNetwork = ie_.ReadNetwork(config.path_to_model);

    InputsDataMap inputInfo(cnnNetwork.getInputsInfo());
    if (1 == inputInfo.size() || 2 == inputInfo.size()) {
        for (const std::pair<std::string, InputInfo::Ptr>& input : inputInfo) {
            InputInfo::Ptr inputInfo = input.second;
            if (4 == inputInfo->getTensorDesc().getDims().size()) {
                inputInfo->setPrecision(Precision::U8);
                inputInfo->getInputData()->setLayout(Layout::NCHW);
                input_name_ = input.first;
            } else if (SizeVector{1, 6} == inputInfo->getTensorDesc().getDims()) {
                inputInfo->setPrecision(Precision::FP32);
                im_info_name_ = input.first;
            } else {
<<<<<<< HEAD
                IE_THROW() << "Unknown input for Person Detection network";
            }
        }
        if (input_name_.empty()) {
            IE_THROW() << "No image input for Person Detection network found";
        }
    } else {
        IE_THROW() << "Person Detection network should have one or two inputs";
=======
                throw std::runtime_error("Unknown input for Person Detection network");
            }
        }
        if (input_name_.empty()) {
            throw std::runtime_error("No image input for Person Detection network found");
        }
    } else {
        throw std::runtime_error("Person Detection network should have one or two inputs");
>>>>>>> db2675d3
    }
    InputInfo::Ptr inputInfoFirst = inputInfo.begin()->second;
    inputInfoFirst->setPrecision(Precision::U8);
    inputInfoFirst->getInputData()->setLayout(Layout::NCHW);

    OutputsDataMap outputInfo(cnnNetwork.getOutputsInfo());
    if (outputInfo.size() != 1) {
<<<<<<< HEAD
        IE_THROW() << "Person Detection network should have only one output";
=======
        throw std::runtime_error("Person Detection network should have only one output");
>>>>>>> db2675d3
    }
    DataPtr& _output = outputInfo.begin()->second;
    output_name_ = outputInfo.begin()->first;

    const SizeVector outputDims = _output->getTensorDesc().getDims();
    if (outputDims.size() != 4) {
<<<<<<< HEAD
        IE_THROW() << "Person Detection network output should have 4 dimensions, but had " +
            std::to_string(outputDims.size());
=======
        throw std::runtime_error("Person Detection network output should have 4 dimensions, but had " +
            std::to_string(outputDims.size()));
>>>>>>> db2675d3
    }
    max_detections_count_ = outputDims[2];
    object_size_ = outputDims[3];
    if (object_size_ != 7) {
<<<<<<< HEAD
        IE_THROW() << "Person Detection network output layer should have 7 as a last dimension";
=======
        throw std::runtime_error("Person Detection network output layer should have 7 as a last dimension");
>>>>>>> db2675d3
    }
    _output->setPrecision(Precision::FP32);
    _output->setLayout(TensorDesc::getLayoutByDims(_output->getDims()));

    net_ = ie_.LoadNetwork(cnnNetwork, deviceName_);
}

void ObjectDetector::wait() {
    if (!request || !config_.is_async) return;
    request->Wait(InferenceEngine::InferRequest::WaitMode::RESULT_READY);
}

void ObjectDetector::fetchResults() {
    results_.clear();
    if (results_fetched_) return;
    results_fetched_ = true;
    LockedMemory<const void> outputMapped = as<MemoryBlob>(request->GetBlob(output_name_))->rmap();
    const float *data = outputMapped.as<float *>();

    for (int det_id = 0; det_id < max_detections_count_; ++det_id) {
        const int start_pos = det_id * object_size_;

        const float batchID = data[start_pos];
        if (batchID == SSD_EMPTY_DETECTIONS_INDICATOR) {
            break;
        }

        const float score = std::min(std::max(0.0f, data[start_pos + 2]), 1.0f);
        const float x0 =
            std::min(std::max(0.0f, data[start_pos + 3]), 1.0f) * width_;
        const float y0 =
            std::min(std::max(0.0f, data[start_pos + 4]), 1.0f) * height_;
        const float x1 =
            std::min(std::max(0.0f, data[start_pos + 5]), 1.0f) * width_;
        const float y1 =
            std::min(std::max(0.0f, data[start_pos + 6]), 1.0f) * height_;

        TrackedObject object;
        object.confidence = score;
        object.rect = cv::Rect(cv::Point(static_cast<int>(round(static_cast<double>(x0))),
                                         static_cast<int>(round(static_cast<double>(y0)))),
                               cv::Point(static_cast<int>(round(static_cast<double>(x1))),
                                         static_cast<int>(round(static_cast<double>(y1)))));

        object.rect = TruncateToValidRect(IncreaseRect(object.rect,
                                                       config_.increase_scale_x,
                                                       config_.increase_scale_y),
                                          cv::Size(static_cast<int>(width_), static_cast<int>(height_)));
        object.frame_idx = frame_idx_;

        if (object.confidence > config_.confidence_threshold && object.rect.area() > 0) {
            results_.emplace_back(object);
        }
    }
}

void ObjectDetector::waitAndFetchResults() {
    wait();
    fetchResults();
}

void ObjectDetector::PrintPerformanceCounts(std::string fullDeviceName) {
    std::cout << "Performance counts for object detector" << std::endl << std::endl;
    ::printPerformanceCounts(*request, std::cout, fullDeviceName, false);
}<|MERGE_RESOLUTION|>--- conflicted
+++ resolved
@@ -115,16 +115,6 @@
                 inputInfo->setPrecision(Precision::FP32);
                 im_info_name_ = input.first;
             } else {
-<<<<<<< HEAD
-                IE_THROW() << "Unknown input for Person Detection network";
-            }
-        }
-        if (input_name_.empty()) {
-            IE_THROW() << "No image input for Person Detection network found";
-        }
-    } else {
-        IE_THROW() << "Person Detection network should have one or two inputs";
-=======
                 throw std::runtime_error("Unknown input for Person Detection network");
             }
         }
@@ -133,7 +123,6 @@
         }
     } else {
         throw std::runtime_error("Person Detection network should have one or two inputs");
->>>>>>> db2675d3
     }
     InputInfo::Ptr inputInfoFirst = inputInfo.begin()->second;
     inputInfoFirst->setPrecision(Precision::U8);
@@ -141,33 +130,20 @@
 
     OutputsDataMap outputInfo(cnnNetwork.getOutputsInfo());
     if (outputInfo.size() != 1) {
-<<<<<<< HEAD
-        IE_THROW() << "Person Detection network should have only one output";
-=======
         throw std::runtime_error("Person Detection network should have only one output");
->>>>>>> db2675d3
     }
     DataPtr& _output = outputInfo.begin()->second;
     output_name_ = outputInfo.begin()->first;
 
     const SizeVector outputDims = _output->getTensorDesc().getDims();
     if (outputDims.size() != 4) {
-<<<<<<< HEAD
-        IE_THROW() << "Person Detection network output should have 4 dimensions, but had " +
-            std::to_string(outputDims.size());
-=======
         throw std::runtime_error("Person Detection network output should have 4 dimensions, but had " +
             std::to_string(outputDims.size()));
->>>>>>> db2675d3
     }
     max_detections_count_ = outputDims[2];
     object_size_ = outputDims[3];
     if (object_size_ != 7) {
-<<<<<<< HEAD
-        IE_THROW() << "Person Detection network output layer should have 7 as a last dimension";
-=======
         throw std::runtime_error("Person Detection network output layer should have 7 as a last dimension");
->>>>>>> db2675d3
     }
     _output->setPrecision(Precision::FP32);
     _output->setLayout(TensorDesc::getLayoutByDims(_output->getDims()));
