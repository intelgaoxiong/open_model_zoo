--- conflicted
+++ resolved
@@ -50,7 +50,6 @@
     static int const margin_size_ = 5;
 
 public:
-<<<<<<< HEAD
     Visualizer(bool enabled, cv::VideoWriter& writer, int num_top_persons)
         : enabled_(enabled), writer_(writer), rect_scale_x_(0), rect_scale_y_(0),
           num_top_persons_(num_top_persons) {
@@ -65,12 +64,6 @@
 
             CreateTopWindow();
             ClearTopWindow();
-=======
-    Visualizer(bool enabled, cv::VideoWriter& writer) : enabled_(enabled), writer_(writer),
-                                                        rect_scale_x_(0), rect_scale_y_(0) {
-        if (enabled_) {
-            cv::namedWindow(window_name_);
->>>>>>> 2868bedb
         }
     }
 
@@ -218,7 +211,6 @@
     }
 
     void Finalize() const {
-<<<<<<< HEAD
         if (enabled_) {
             cv::destroyWindow(main_window_name_);
 
@@ -228,11 +220,6 @@
         }
 
         if (writer_.isOpened()) {
-=======
-        if (enabled_)
-            cv::destroyWindow(window_name_);
-        if (writer_.isOpened())
->>>>>>> 2868bedb
             writer_.release();
         }
     }
@@ -333,7 +320,6 @@
     for (const auto& tup : obj_id_to_events) {
         const int obj_id = tup.first;
         const auto& events = tup.second;
-<<<<<<< HEAD
 
         for (const auto& event : events) {
             for (int frame_id = event.begin_frame_id; frame_id < event.end_frame_id; ++frame_id) {
@@ -355,29 +341,6 @@
     return labels;
 }
 
-=======
-
-        for (const auto& event : events) {
-            for (int frame_id = event.begin_frame_id; frame_id < event.end_frame_id; ++frame_id) {
-                (*obj_id_to_action_maps)[frame_id].emplace(obj_id, event.action);
-            }
-        }
-    }
-}
-
-std::vector<std::string> ParseActionLabels(const std::string& in_str) {
-    std::vector<std::string> labels;
-    std::string label;
-    std::istringstream stream_to_split(in_str);
-
-    while (std::getline(stream_to_split, label, ',')) {
-      labels.push_back(label);
-    }
-
-    return labels;
-}
-
->>>>>>> 2868bedb
 std::string GetActionTextLabel(const unsigned label, const std::vector<std::string>& actions_map) {
     if (label < actions_map.size()) {
         return actions_map[label];
@@ -487,7 +450,6 @@
             return 0;
         }
 
-<<<<<<< HEAD
         const auto video_path = FLAGS_i;
         const auto ad_model_path = FLAGS_m_act;
         const auto ad_weights_path = fileNameNoExt(FLAGS_m_act) + ".bin";
@@ -521,23 +483,6 @@
             slog::err << "Cannot find target action: " << FLAGS_top_id << slog::endl;
             return 1;
         }
-=======
-        auto video_path = FLAGS_i;
-        auto ad_model_path = FLAGS_m_act;
-        auto ad_weights_path = fileNameNoExt(FLAGS_m_act) + ".bin";
-        auto fd_model_path = FLAGS_m_fd;
-        auto fd_weights_path = fileNameNoExt(FLAGS_m_fd) + ".bin";
-        auto fr_model_path = FLAGS_m_reid;
-        auto fr_weights_path = fileNameNoExt(FLAGS_m_reid) + ".bin";
-        auto lm_model_path = FLAGS_m_lm;
-        auto lm_weights_path = fileNameNoExt(FLAGS_m_lm) + ".bin";
-        auto teacher_id = FLAGS_teacher_id;
-
-        const auto actions_type = FLAGS_teacher_id == "" ? STUDENT : TEACHER;
-        const auto actions_map = actions_type == STUDENT
-                                     ? ParseActionLabels(FLAGS_student_ac)
-                                     : ParseActionLabels(FLAGS_teacher_ac);
->>>>>>> 2868bedb
 
         slog::info << "Reading video '" << video_path << "'" << slog::endl;
         ImageGrabber cap(video_path);
@@ -642,19 +587,6 @@
             return 1;
         }
 
-        if (!reid_config.enabled) {
-            slog::warn << "Face recognition models are disabled!"  << slog::endl;
-        } else if (!face_gallery.size()) {
-            slog::warn << "Face reid gallery is empty!"  << slog::endl;
-        } else {
-            slog::info << "Face reid gallery size: " << face_gallery.size() << slog::endl;
-        }
-
-        if (actions_type == TEACHER && !face_gallery.LabelExists(teacher_id)) {
-            slog::err << "Teacher id does not exist in the gallery!"  << slog::endl;
-            return 1;
-        }
-
         // Create tracker for reid
         TrackerParams tracker_reid_params;
         tracker_reid_params.min_track_duration = 1;
@@ -675,13 +607,9 @@
         tracker_action_params.forget_delay = 150;
         tracker_action_params.affinity_thr = 0.9f;
         tracker_action_params.averaging_window_size_for_rects = 5;
-<<<<<<< HEAD
         tracker_action_params.averaging_window_size_for_labels = FLAGS_ss_t > 0
                                                                  ? FLAGS_ss_t
                                                                  : actions_type == TOP_K ? 5 : 1;
-=======
-        tracker_action_params.averaging_window_size_for_labels = 1;
->>>>>>> 2868bedb
         tracker_action_params.bbox_heights_range = cv::Vec2f(10, 2160);
         tracker_action_params.drop_forgotten_tracks = false;
         tracker_action_params.max_num_objects_in_track = std::numeric_limits<int>::max();
@@ -708,8 +636,6 @@
 
         int teacher_track_id = -1;
 
-        int teacher_track_id = -1;
-
         if (cap.GrabNext()) {
             cap.Retrieve(frame);
         } else {
@@ -735,13 +661,8 @@
             vid_writer = cv::VideoWriter(FLAGS_out_v, cv::VideoWriter::fourcc('M', 'J', 'P', 'G'),
                                          cap.GetFPS(), Visualizer::GetOutputSize(frame.size()));
         }
-<<<<<<< HEAD
         Visualizer sc_visualizer(!FLAGS_no_show, vid_writer, num_top_persons);
         DetectionsLogger logger(std::cout, FLAGS_r, FLAGS_ad, FLAGS_al);
-=======
-        Visualizer sc_visualizer(!FLAGS_no_show, vid_writer);
-        DetectionsLogger logger(std::cout, FLAGS_r, FLAGS_ad);
->>>>>>> 2868bedb
 
         const int smooth_window_size = static_cast<int>(cap.GetFPS() * FLAGS_d_ad);
         const int smooth_min_length = static_cast<int>(cap.GetFPS() * FLAGS_min_ad);
@@ -750,11 +671,7 @@
             std::cout << "To close the application, press 'CTRL+C' or any key with focus on the output window" << std::endl;
         }
         while (!is_last_frame) {
-<<<<<<< HEAD
             logger.CreateNextFrameRecord(cap.GetVideoPath(), work_num_frames, prev_frame.cols, prev_frame.rows);
-=======
-            logger.CreateNextFrameRecord(cap.GetVideoPath(), num_frames, prev_frame.cols, prev_frame.rows);
->>>>>>> 2868bedb
             auto started = std::chrono::high_resolution_clock::now();
 
             is_last_frame = !cap.GrabNext();
@@ -768,26 +685,12 @@
 
             sc_visualizer.SetFrame(prev_frame);
 
-<<<<<<< HEAD
             if (actions_type == TOP_K) {
                 if (is_monitoring_enabled && key == SPACE_KEY ||
                     !is_monitoring_enabled && key != SPACE_KEY) {
                     if (key == SPACE_KEY) {
                         action_detector.wait();
                         action_detector.fetchResults();
-=======
-            action_detector.wait();
-            action_detector.fetchResults();
-            actions = action_detector.results;
-
-            if (!is_last_frame) {
-                prev_frame_path = cap.GetVideoPath();
-                face_detector.enqueue(frame);
-                face_detector.submitRequest();
-                action_detector.enqueue(frame);
-                action_detector.submitRequest();
-            }
->>>>>>> 2868bedb
 
                         tracker_action.Reset();
                         top_k_obj_ids.clear();
@@ -884,7 +787,6 @@
                     action_detector.submitRequest();
                 }
 
-<<<<<<< HEAD
                 std::vector<cv::Mat> face_rois, landmarks, embeddings;
                 TrackedObjects tracked_face_objects;
 
@@ -980,55 +882,7 @@
 
             sc_visualizer.Show();
 
-            if (FLAGS_last_frame >= 0 && work_num_frames > FLAGS_last_frame) {
-=======
-                if (actions_type == STUDENT) {
-                    if (action_ind != default_action_index) {
-                        label_to_draw += "[" + GetActionTextLabel(action_ind, actions_map) + "]";
-                    }
-                    frame_face_obj_id_to_action[face.object_id] = action_ind;
-                    sc_visualizer.DrawObject(face.rect, label_to_draw, red_color, white_color, true);
-                    logger.AddFaceToFrame(face.rect, face_gallery.GetLabelByID(face.label), "");
-                }
-
-                if ((actions_type == TEACHER) && (person_ind >= 0)) {
-                    if (face_gallery.GetLabelByID(face.label) == teacher_id) {
-                        teacher_track_id = tracked_actions[person_ind].object_id;
-                    } else if (teacher_track_id == tracked_actions[person_ind].object_id) {
-                        teacher_track_id = -1;
-                    }
-                }
-            }
-
-            if (actions_type == STUDENT) {
-                for (const auto& action : tracked_actions) {
-                    const auto& action_label = GetActionTextLabel(action.label, actions_map);
-                    const auto& action_color = GetActionTextColor(action.label);
-                    const auto& text_label = face_config.enabled ? "" : action_label;
-                    sc_visualizer.DrawObject(action.rect, text_label, action_color, white_color, true);
-                    logger.AddPersonToFrame(action.rect, action_label, "");
-                }
-                face_obj_id_to_action_maps.push_back(frame_face_obj_id_to_action);
-            } else if (teacher_track_id >= 0) {
-                auto res_find = std::find_if(tracked_actions.begin(), tracked_actions.end(),
-                             [teacher_track_id](const TrackedObject& o){ return o.object_id == teacher_track_id; });
-                if (res_find != tracked_actions.end()) {
-                    const auto& track_action = *res_find;
-                    const auto& action_label = GetActionTextLabel(track_action.label, actions_map);
-                    sc_visualizer.DrawObject(track_action.rect, action_label, red_color, white_color, true);
-                    logger.AddPersonToFrame(track_action.rect, action_label, teacher_id);
-                }
-            }
-
-            sc_visualizer.DrawFPS(1e3f / (total_time_ms / static_cast<float>(num_frames) + 1e-6f));
-            sc_visualizer.Show();
-
-            char key = cv::waitKey(1);
-            if (key == ESC_KEY) {
-                break;
-            }
-            if (FLAGS_last_frame >= 0 && num_frames > static_cast<size_t>(FLAGS_last_frame)) {
->>>>>>> 2868bedb
+            if (FLAGS_last_frame >= 0 && work_num_frames > static_cast<size_t>(FLAGS_last_frame)) {
                 break;
             }
             prev_frame = frame.clone();
@@ -1080,11 +934,7 @@
                                                      &face_obj_id_to_smoothed_action_maps);
 
                 slog::info << "Final per-frame ID->action mapping" << slog::endl;
-<<<<<<< HEAD
                 logger.DumpDetections(cap.GetVideoPath(), frame.size(), work_num_frames,
-=======
-                logger.DumpDetections(cap.GetVideoPath(), frame.size(), num_frames,
->>>>>>> 2868bedb
                                       new_face_tracks,
                                       face_track_id_to_label,
                                       actions_map, face_gallery.GetIDToLabelMap(),
